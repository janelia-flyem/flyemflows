--- conflicted
+++ resolved
@@ -40,7 +40,12 @@
         self.border = border
         self.local_regions = []
 
-<<<<<<< HEAD
+        # ROI is always in 32x32x32 blocks for now
+        self.roi_blocksize = 32
+
+        # index off of (z,y,x) block indices
+        self.intersecting_blocks = set()
+
     def __eq__(self, other):
         return (self.roi_id == other.roi_id and
                 self.roi == other.roi and
@@ -61,12 +66,7 @@
         x1, y1, z1, x2, y2, z2 = self.roi
         return SubvolumeNamedTuple(x1 - self.border, y1 - self.border, z1 - self.border,
                                    x2 + self.border, y2 + self.border, z2 + self.border)
-=======
-        # ROI is always in 32x32x32 blocks for now
-        self.roi_blocksize = 32
 
-        # index off of (z,y,x) block indices
-        self.intersecting_blocks = set()
 
     def __str__(self):
         return "x{x1}-y{y1}-z{z1}--x{x2}-y{y2}-z{z2}"\
@@ -92,7 +92,6 @@
             for iterx in range(x1,x2+1):
                 if z <= zbmax and z >= zbmin and y <= ybmax and y >= ybmin and iterx <= xbmax and iterx >= xbmin:
                     self.intersecting_blocks.add((iterx,y,z))
->>>>>>> 15c87fcd
 
     # assume line[0] < line[1] and add border in calculation 
     def intersects(self, line1, line2):
