--- conflicted
+++ resolved
@@ -297,11 +297,7 @@
                 
                 # mask ROI
                 if roiname != "":
-<<<<<<< HEAD
                     mask_roi(data, subvolume, border=border)        
-=======
-                    mask_roi(data, subvolume)        
->>>>>>> f57b6af4
 
                 return data
 
