from __future__ import print_function, absolute_import
from __future__ import division
import os
import csv
import copy
import json
import logging
import subprocess
import socket
from itertools import chain
from functools import partial

import numpy as np
import h5py

# Don't import pandas here; import it locally as needed
#import pandas as pd


from dvid_resource_manager.client import ResourceManagerClient

from dvidutils import downsample_labels

from DVIDSparkServices.io_util.brick import Grid, Brick, generate_bricks_from_volume_source, realign_bricks_to_new_grid, pad_brick_data_from_volume_source
from DVIDSparkServices.sparkdvid.sparkdvid import sparkdvid, retrieve_node_service
from DVIDSparkServices.workflow.workflow import Workflow
from DVIDSparkServices.dvid.metadata import create_labelarray, is_datainstance
from DVIDSparkServices.reconutils.downsample import downsample_labels_3d_suppress_zero
from DVIDSparkServices.util import Timer, runlength_encode, choose_pyramid_depth, nonconsecutive_bincount, cpus_per_worker, num_worker_nodes, persist_and_execute
from DVIDSparkServices.io_util.brainmaps import BrainMapsVolume 
from DVIDSparkServices.auto_retry import auto_retry

from .common_schemas import SegmentationVolumeSchema, SegmentationVolumeListSchema

logger = logging.getLogger(__name__)

class CopySegmentation(Workflow):
    
    BodySizesOptionsSchema = \
    {
        "type": "object",
        "additionalProperties": False,
        "default": {},
        "properties": {
            "compute": {
                "type": "boolean",
                "default": True
            },
            "minimum-size" : {
                "description": "Minimum size to include in the body size HDF5 output.  Smaller bodies are omitted.",
                "type": "integer",
                "default": 1000
            },
            "method" : {
                "description": "(For performance experiments) Whether to perform the body size computation via reduceByKey.",
                "type": "string",
                "enum": ["reduce-by-key", "reduce-with-pandas"],
                "default": "reduce-with-pandas"
            }
        }
    }

    OptionsSchema = copy.deepcopy(Workflow.OptionsSchema)
    OptionsSchema["additionalProperties"] = False
    OptionsSchema["properties"].update(
    {
        "body-sizes": BodySizesOptionsSchema,
        
        "pyramid-depth": {
            "description": "Number of pyramid levels to generate (-1 means choose automatically, 0 means no pyramid)",
            "type": "integer",
            "default": -1 # automatic by default
        }
    })

    Schema = \
    {
        "$schema": "http://json-schema.org/schema#",
        "title": "Service to load raw and label data into DVID",
        "type": "object",
        "additionalProperties": False,
        "required": ["input", "outputs"],
        "properties": {
            "input": SegmentationVolumeSchema,       # Labelmap, if any, is applied post-read
            "outputs": SegmentationVolumeListSchema, # LIST of output locations to write to.
                                                     # Labelmap, if any, is applied pre-write for each volume.
            "options" : OptionsSchema
        }
    }

    @staticmethod
    def dumpschema():
        return json.dumps(CopySegmentation.Schema)

    # name of application for DVID queries
    APPNAME = "copysegmentation"

    def __init__(self, config_filename):
        super(CopySegmentation, self).__init__( config_filename,
                                                CopySegmentation.dumpschema(),
                                                "Copy Segmentation" )
        self._sanitize_config()


    def _sanitize_config(self):
        """
        Tidy up some config values.
        """
        input_config = self.config_data["input"]
        
        assert input_config["service-type"] != "SKIP",\
            "Not allowed to skip the input!"

        # Delete skipped output_configs
<<<<<<< HEAD
        for i, cfg in enumerate(list(self.config_data["outputs"])):
            if cfg["service-type"] == "SKIP":
=======
        for i, cfg in reversed(list(enumerate(self.config_data["outputs"]))):
            if self.config_data["outputs"][i]["service-type"] == "SKIP":
>>>>>>> 336a868c
                logger.info(f"NOTE: SKIPPING output configuration {i}")
                del self.config_data["outputs"][i]

        output_configs = self.config_data["outputs"]
        
        for cfg in [input_config] + output_configs:
            # Prepend 'http://' to the server if necessary.
            if "server" in cfg and not cfg["server"].startswith('http'):
                cfg["server"] = 'http://' + cfg["server"]

            # Convert labelmap (if any) to absolute path (relative to config file)
            labelmap_file = cfg["apply-labelmap"]["file"]
            if labelmap_file.startswith('gs://'):
                # Verify that gsutil is able to see the file before we start doing real work.
                subprocess.check_output(f'gsutil ls {labelmap_file}', shell=True)
            elif labelmap_file and not os.path.isabs(labelmap_file):
                cfg["apply-labelmap"]["file"] = self.relpath_to_abspath(labelmap_file)

        ##
        ## Check input/output dimensions and grid schemes.
        ##
        input_bb_zyx = np.array(input_config["bounding-box"])[:,::-1]

        first_output_config = output_configs[0]
        output_bb_zyx = np.array(first_output_config["bounding-box"])[:,::-1]
        output_brick_shape = np.array(first_output_config["message-block-shape"])
        output_block_width = np.array(first_output_config["block-width"])

        assert not any(np.array(output_brick_shape) % output_configs[0]["block-width"]), \
            "Output message-block-shape should be a multiple of the block size in all dimensions."
        assert ((input_bb_zyx[1] - input_bb_zyx[0]) == (output_bb_zyx[1] - output_bb_zyx[0])).all(), \
            "Input bounding box and output bounding box do not have the same dimensions"

        # NOTE: For now, we require that all outputs use the same bounding box and grid scheme,
        #       to simplify the execute() function.
        #       (We avoid re-translating and re-downsampling the input data for every new output.)
        #       The only way in which the outputs may differ is their label mapping data.
        for output_config in output_configs:
            bb = np.array(output_config["bounding-box"])[:,::-1]
            bs = output_config["message-block-shape"]
            bw = output_config["block-width"]
            
            assert (output_bb_zyx == bb).all(), \
                "For now, all output destinations must use the same bounding box and grid scheme"
            assert (output_brick_shape == bs).all(), \
                "For now, all output destinations must use the same bounding box and grid scheme"
            assert (output_block_width == bw).all(), \
                "For now, all output destinations must use the same bounding box and grid scheme"

    def execute(self):
        options = self.config_data["options"]
        input_config = self.config_data["input"]
        output_configs = self.config_data["outputs"]

        # See note in _sanitize_config()
        first_output_config = output_configs[0]

        input_bb_zyx = np.array(input_config["bounding-box"])[:,::-1]
        output_bb_zyx = np.array(first_output_config["bounding-box"])[:,::-1]
        translation_offset_zyx = output_bb_zyx[0] - input_bb_zyx[0]

        input_bricks, bounding_box, _input_grid = self._partition_input()
        self._create_output_instances_if_necessary(bounding_box)

        # Overwrite pyramid depth in our config (in case the user specified -1, i.e. automatic)
        options["pyramid-depth"] = self._read_pyramid_depth()

        self._log_neuroglancer_links()

        persist_and_execute(input_bricks, f"Reading entire volume", logger)

        # Apply post-input label map (if any)
        remapped_input_bricks = self._remap_bricks(input_bricks, input_config["apply-labelmap"], keep_original=False)
        del input_bricks

        # Translate coordinates from input to output
        # (which will leave the bricks in a new, offset grid)
        # This has no effect on the brick volumes themselves.
        translated_bricks = self._translate_bricks(remapped_input_bricks, translation_offset_zyx)
        del remapped_input_bricks

        # For now, all output_configs are required to have identical grid alignment settings
        # Therefore, we can save time in the loop below by aligning the input to the output grid in advance.
        aligned_input_bricks = self._consolidate_and_pad(translated_bricks, 0, output_configs[0], align=True, pad=False)
        del translated_bricks

        for output_config in self.config_data["outputs"]:
            # Apply pre-output label map (if any)
            # Don't delete input, because we need to reuse it for each iteration of this loop
            remapped_output_bricks = self._remap_bricks(aligned_input_bricks, output_config["apply-labelmap"], keep_original=True)

            # Pad internally to block-align.
            padded_bricks = self._consolidate_and_pad(remapped_output_bricks, 0, output_config, align=False, pad=True)
            del remapped_output_bricks
    
            # Compute body sizes and write to HDF5
            self._write_body_sizes( padded_bricks, output_config )
    
            # Write scale 0 to DVID
            self._write_bricks( padded_bricks, 0, output_config )
    
            for new_scale in range(1, 1+options["pyramid-depth"]):
                # Compute downsampled (results in smaller bricks)
                downsampled_bricks = self._downsample_bricks( padded_bricks, new_scale )

                # Consolidate to full-size bricks and pad internally to block-align
                consolidated_bricks = self._consolidate_and_pad( downsampled_bricks, new_scale, output_config )
                del downsampled_bricks

                # Write to DVID
                self._write_bricks( consolidated_bricks, new_scale, output_config )
                padded_bricks = consolidated_bricks
                del consolidated_bricks
            del padded_bricks

        logger.info(f"DONE copying segmentation to {len(self.config_data['outputs'])} destinations.")

    def _partition_input(self):
        """
        Map the input segmentation
        volume from DVID into an RDD of (volumePartition, data),
        using the config's bounding-box setting for the full volume region,
        using the input 'message-block-shape' as the partition size.

        Returns: (RDD, bounding_box_zyx, partition_shape_zyx)
            where:
                - RDD is (volumePartition, data)
                - bounding box is tuple (start_zyx, stop_zyx)
                - partition_shape_zyx is a tuple
            
        """
        input_config = self.config_data["input"]
        options = self.config_data["options"]

        # repartition to be z=blksize, y=blksize, x=runlength
        brick_shape_zyx = input_config["message-block-shape"][::-1]
        input_grid = Grid(brick_shape_zyx, (0,0,0))
        
        input_bb_zyx = np.array(input_config["bounding-box"])[:,::-1]

        # Aim for 2 GB RDD partitions
        GB = 2**30
        target_partition_size_voxels = 2 * GB // np.uint64().nbytes

        if input_config["service-type"] == "dvid":
            sparkdvid_input_context = sparkdvid(self.sc, input_config["server"], input_config["uuid"], self)
            bricks = sparkdvid_input_context.parallelize_bounding_box( input_config["segmentation-name"],
                                                                       input_bb_zyx,
                                                                       input_grid,
                                                                       target_partition_size_voxels )
        elif input_config["service-type"] == "brainmaps":

            # Instantiate this outside of get_brainmaps_subvolume,
            # so it can be shared across an entire partition.
            vol = BrainMapsVolume( input_config["project"],
                                   input_config["dataset"],
                                   input_config["volume-id"],
                                   input_config["change-stack-id"],
                                   dtype=np.uint64 )

            assert (input_bb_zyx[0] >= vol.bounding_box[0]).all() and (input_bb_zyx[1] <= vol.bounding_box[1]).all(), \
                f"Specified bounding box ({input_bb_zyx.tolist()}) extends outside the "\
                f"BrainMaps volume geometry ({vol.bounding_box.tolist()})"

            # Two-levels of auto-retry:
            # 1. Auto-retry up to three time for any reason.
            # 2. If that fails due to 504 or 503 (probably cloud VMs warming up), wait 5 minutes and try again.
            @auto_retry(1, pause_between_tries=5*60.0, logging_name=__name__,
                        predicate=lambda ex: '503' in ex.args[0] or '504' in ex.args[0])
            @auto_retry(3, pause_between_tries=60.0, logging_name=__name__)
            def get_brainmaps_subvolume(box):
                if not options["resource-server"]:
                    return vol.get_subvolume(box)

                req_bytes = 8 * np.prod(box[1] - box[0])
                client = ResourceManagerClient(options["resource-server"], options["resource-port"])
                with client.access_context('brainmaps', True, 1, req_bytes):
                    return vol.get_subvolume(box)
                
            block_size_voxels = np.prod(input_grid.block_shape)
            rdd_partition_length = target_partition_size_voxels // block_size_voxels

            bricks = generate_bricks_from_volume_source( input_bb_zyx,
                                                         input_grid,
                                                         get_brainmaps_subvolume,
                                                         self.sc,
                                                         rdd_partition_length )

            # If we're working with a tiny volume (e.g. testing),
            # make sure we at least parallelize across all cores.
            if bricks.getNumPartitions() < cpus_per_worker() * num_worker_nodes():
                bricks.repartition( cpus_per_worker() * num_worker_nodes() )
        else:
            raise RuntimeError(f'Unknown service-type: {input_config["service-type"]}')

        return bricks, input_bb_zyx, input_grid

    
    def _create_output_instances_if_necessary(self, bounding_box):
        """
        If it doesn't exist yet, create it first with the user's specified
        pyramid-depth, or with an automatically chosen depth.
        """
        options = self.config_data["options"]
        for output_config in self.config_data["outputs"]:
            # Create new segmentation instance first if necessary
            if not is_datainstance( output_config["server"],
                                output_config["uuid"],
                                output_config["segmentation-name"] ):

                depth = options["pyramid-depth"]
                if depth == -1:
                    # if no pyramid depth is specified, determine the max
                    depth = choose_pyramid_depth(bounding_box, 512)
        
                # create new label array with correct number of pyramid scales
                create_labelarray( output_config["server"],
                                   output_config["uuid"],
                                   output_config["segmentation-name"],
                                   depth,
                                   3*(output_config["block-width"],) )

    def _log_neuroglancer_links(self):
        """
        Write a link to the log file for viewing the segmentation data after it is ingested.
        We assume that the output server is hosting neuroglancer at http://<server>:<port>/neuroglancer/
        """
        for index, output_config in enumerate(self.config_data["outputs"]):
            server = output_config["server"] # Note: Begins with http://
            uuid = output_config["uuid"]
            instance = output_config["segmentation-name"]
            
            output_box_xyz = np.array(output_config["bounding-box"])
            output_center_xyz = (output_box_xyz[0] + output_box_xyz[1]) / 2
            
            link_prefix = f"{server}/neuroglancer/#!"
            link_json = \
            {
                "layers": {
                    "segmentation": {
                        "type": "segmentation",
                        "source": f"dvid://{server}/{uuid}/{instance}"
                    }
                },
                "navigation": {
                    "pose": {
                        "position": {
                            "voxelSize": [8,8,8],
                            "voxelCoordinates": output_center_xyz.tolist()
                        }
                    },
                    "zoomFactor": 8
                }
            }
            logger.info(f"Neuroglancer link to output {index}: {link_prefix}{json.dumps(link_json)}")

    def _read_pyramid_depth(self):
        """
        Read the MaxDownresLevel from each output instance we'll be writing to,
        and verify that it matches our config for pyramid-depth.
        
        Return the max depth we found in the outputs.
        (They should all be the same...)
        """
        max_depth = -1
        for output_config in self.config_data["outputs"]:
            options = self.config_data["options"]
    
            node_service = retrieve_node_service( output_config["server"],
                                                  output_config["uuid"], 
                                                  self.resource_server,
                                                  self.resource_port,
                                                  self.APPNAME )
    
            info = node_service.get_typeinfo(output_config["segmentation-name"])
    
            existing_depth = int(info["Extended"]["MaxDownresLevel"])
            if options["pyramid-depth"] not in (-1, existing_depth):
                raise Exception(f"Can't set pyramid-depth to {options['pyramid-depth']}: "
                                f"Data instance '{output_config['segmentation-name']}' already existed, with depth {existing_depth}")

            max_depth = max(max_depth, existing_depth)

        return existing_depth

    def _translate_bricks(self, bricks, offset_zyx):
        def translate_brick(brick):
            return Brick( brick.logical_box + offset_zyx,
                          brick.physical_box + offset_zyx,
                          brick.volume )

        translated_bricks = bricks.map( translate_brick )
        return translated_bricks

    def _remap_bricks(self, bricks, labelmap_config, keep_original=False):
        """
        Relabel the bricks with a labelmap.
        If the given config specifies not labelmap, then the original is returned.
        
        Does not unpersist the input.
        """
        path = labelmap_config["file"]
        if not path:
            return bricks

        # path is [gs://]/path/to/file.csv[.gz]

        # If the file is in a gbucket, download it first (if necessary)
        if path.startswith('gs://'):
            filename = path.split('/')[-1]
            downloaded_path = self.relpath_to_abspath('.') + '/' + filename
            if not os.path.exists(downloaded_path):
                cmd = f'gsutil -q cp {path} {downloaded_path}'
                logger.info(cmd)
                subprocess.check_call(cmd, shell=True)
            path = downloaded_path

        # Now path is /path/to/file.csv[.gz]
        
        if not os.path.exists(path) and os.path.exists(path + '.gz'):
            path = path + '.gz'

        # If the file is compressed, decompress it first (if necessary)
        if os.path.splitext(path)[1] == '.gz':
            uncompressed_path = path[:-3] # drop '.gz'
            if not os.path.exists(uncompressed_path):
                subprocess.check_call(f"gunzip {path}", shell=True)
                assert os.path.exists(uncompressed_path), "Tried to uncompress the labelmap CSV file... where did it go?"
            path = uncompressed_path # drop '.gz'

        # Now path is /path/to/file.csv

        # Mapping is only loaded once, on the driver
        if labelmap_config["file-type"] == "label-to-body":
            with open(path, 'r') as csv_file:
                rows = csv.reader(csv_file)
                all_items = chain.from_iterable(rows)
                mapping_pairs = np.fromiter(all_items, np.uint64).reshape(-1,2)
        elif labelmap_config["file-type"] == "equivalence-edges":
            mapping_pairs = BrainMapsVolume.equivalence_mapping_from_edge_csv(path)

            # Export mapping to disk in case anyone wants to view it later
            output_dir, basename = os.path.split(path)
            mapping_csv_path = f'{output_dir}/LABEL-TO-BODY-{basename}'
            if not os.path.exists(mapping_csv_path):
                with open(mapping_csv_path, 'w') as f:
                    csv.writer(f).writerows(mapping_pairs)

        from dvidutils import LabelMapper
        def remap_bricks(partition_bricks):
            domain, codomain = mapping_pairs.transpose()
            mapper = LabelMapper(domain, codomain)
            
            partition_bricks = list(partition_bricks)
            for brick in partition_bricks:
                mapper.apply_inplace(brick.volume, allow_unmapped=True)
            return partition_bricks
        
        # Use mapPartitions (instead of map) so LabelMapper can be constructed just once per partition
        remapped_bricks = bricks.mapPartitions(remap_bricks)
        persist_and_execute(remapped_bricks, f"Remapping bricks", logger)
        if not keep_original:
            bricks.unpersist()
        return remapped_bricks

    def _downsample_bricks(self, bricks, new_scale):
        """
        Immediately downsample the given RDD of Bricks by a factor of 2 and persist the results.
        Also, unpersist the input.
        """
        # Downsampling effectively divides grid by half (i.e. 32x32x32)
        downsampled_bricks = bricks.map(downsample_brick)
        persist_and_execute(downsampled_bricks, f"Scale {new_scale}: Downsampling", logger)
        bricks.unpersist()
        del bricks

        # Bricks are now half-size
        return downsampled_bricks


    def _consolidate_and_pad(self, bricks, scale, output_config, align=True, pad=True):
        """
        Consolidate (align), and pad the given RDD of Bricks.

        scale: The pyramid scale of the data.
        
        output_config: The config settings for the output volume to align to and pad from
        
        align: If False, skip the alignment step. (Only use this if the bricks are already aligned.)
        
        pad: If False, skip the padding step
        
        Note: UNPERSISTS the input data and returns the new, downsampled data.
        """
        if not align:
            realigned_bricks = bricks
        else:
            # Consolidate bricks to full-size, aligned blocks (shuffles data)
            # FIXME: We should skip this if the grids happen to be aligned already.
            #        This shuffle takes ~15 minutes per tab.
            output_writing_grid = Grid(output_config["message-block-shape"], (0,0,0))
            realigned_bricks = realign_bricks_to_new_grid( output_writing_grid, bricks ).values()
            persist_and_execute(realigned_bricks, f"Scale {scale}: Shuffling bricks into alignment", logger)
    
            # Discard original
            bricks.unpersist()
            del bricks
        
        if not pad:
            return realigned_bricks

        # Pad from previously-existing pyramid data.
        output_padding_grid = Grid(output_config["block-width"], (0,0,0))

        output_context = sparkdvid( self.sc, output_config["server"], output_config["uuid"], self )
        output_accessor = output_context.get_volume_accessor(output_config["segmentation-name"], scale)
        padded_bricks = realigned_bricks.map( partial(pad_brick_data_from_volume_source, output_padding_grid, output_accessor) )
        persist_and_execute(padded_bricks, f"Scale {scale}: Padding", logger)

        # Discard
        realigned_bricks.unpersist()
        del realigned_bricks

        return padded_bricks


    def _write_bricks(self, bricks, scale, output_config):
        """
        Writes partition to specified dvid.
        """
        appname = self.APPNAME

        server = output_config["server"]
        uuid = output_config["uuid"]
        block_width = output_config["block-width"]
        dataname = output_config["segmentation-name"]
        
        resource_server = self.resource_server 
        resource_port = self.resource_port 
        
        # default delimiter
        delimiter = 0
    
        @self.collect_log(lambda _: socket.gethostname() + '-write-blocks-' + str(scale))
        def write_brick(brick):
            logger = logging.getLogger(__name__)
            
            assert (brick.physical_box % block_width == 0).all(), \
                f"This function assumes each brick's physical data is already block-aligned: {brick}"
            
            node_service = retrieve_node_service(server, uuid, resource_server, resource_port, appname)

            x_size = brick.volume.shape[2]
            # Find all non-zero blocks (and record by block index)
            block_coords = []
            for block_index, block_x in enumerate(range(0, x_size, block_width)):
                if not (brick.volume[:, :, block_x:block_x+block_width] == delimiter).all():
                    block_coords.append( (0, 0, block_index) ) # (Don't care about Z,Y indexes, just X-index)

            # Find *runs* of non-zero blocks
            block_runs = runlength_encode(block_coords, True) # returns [[Z,Y,X1,X2], [Z,Y,X1,X2], ...]
            
            # Convert stop indexes from inclusive to exclusive
            block_runs[:,-1] += 1
            
            # Discard Z,Y indexes and convert from indexes to pixels
            ranges = block_width * block_runs[:, 2:4]
            
            # iterate through contiguous blocks and write to DVID
            for (data_x_start, data_x_end) in ranges:
                datacrop = brick.volume[:,:,data_x_start:data_x_end].copy()
                data_offset_zyx = brick.physical_box[0] + (0,0,data_x_start)

                throttle = (resource_server == "" and not server.startswith("http://127.0.0.1"))
                with Timer() as put_timer:
                    node_service.put_labelblocks3D( str(dataname), datacrop, data_offset_zyx, throttle, scale)

                # Note: This timing data doesn't reflect ideal throughput, since throttle
                #       and/or the resource manager muddy the numbers a bit...
                megavoxels_per_second = datacrop.size / 1e6 / put_timer.seconds
                logger.info(f"Put block {data_offset_zyx} in {put_timer.seconds:.3f} seconds ({megavoxels_per_second:.1f} Megavoxels/second)")

        logger.info(f"Scale {scale}: Writing bricks to {dataname}...")
        with Timer() as timer:
            bricks.foreach(write_brick)
        logger.info(f"Scale {scale}: Writing bricks to {dataname} took {timer.timedelta}")

    
    def _write_body_sizes( self, bricks, output_config ):
        """
        Calculate the size (in voxels) of all label bodies in the volume,
        and write the results to an HDF5 file.
        
        NOTE: For now, we implement two alternative methods of computing this result,
              for the sake of performance comparisons between the two methods.
              The method used is determined by the ['body-sizes]['method'] option.
        """
        import pandas as pd
        if not self.config_data["options"]["body-sizes"]["compute"]:
            logger.info("Skipping body size calculation.")
            return

        if self.config_data["options"]["body-sizes"]["method"] == "reduce-by-key":
            # Reduce using reduceByKey and simply concatenating the results
            from operator import add
            def transpose(labels_and_sizes):
                labels, sizes = labels_and_sizes
                return np.array( (labels, sizes) ).transpose()
    
            def reduce_to_array( pair_list_1, pair_list_2 ):
                return np.concatenate( (pair_list_1, pair_list_2) )
    
            with Timer() as timer:
                labels_and_sizes = ( bricks.map( lambda br: br.volume )
                                           .map( nonconsecutive_bincount )
                                           .flatMap( transpose )
                                           .reduceByKey( add )
                                           .map( lambda pair: [pair] )
                                           .treeReduce( reduce_to_array, depth=4 ) )
    
                body_labels, body_sizes = np.transpose( labels_and_sizes )
            logger.info(f"Computing {len(body_labels)} body sizes took {timer.seconds} seconds")
        
        else: # Reduce by merging pandas dataframes
            
            #@self.collect_log(lambda *_args: 'merge_label_counts')
            def merge_label_counts( labels_and_counts_A, labels_and_counts_B ):
                labels_A, counts_A = labels_and_counts_A
                labels_B, counts_B = labels_and_counts_B
                
                # Fast path
                if len(labels_A) == 0:
                    return (labels_B, counts_B)
                if len(labels_B) == 0:
                    return (labels_A, counts_A)
                
                with Timer() as timer:
                    series_A = pd.Series(index=labels_A, data=counts_A)
                    series_B = pd.Series(index=labels_B, data=counts_B)
                    combined = series_A.add(series_B, fill_value=0)
                
                #logger = logging.getLogger(__name__)
                #logger.info(f"Merging label count lists of sizes {len(labels_A)} + {len(labels_B)}"
                #            f" = {len(combined)} took {timer.seconds} seconds")
    
                return (combined.index, combined.values.astype(np.uint64))

            logger.info("Computing body sizes...")
            with Timer() as timer:
                # Two-stage repartition/reduce, to avoid doing ALL the work on the driver.
                body_labels, body_sizes = ( bricks.map( lambda br: br.volume )
                                                  .map( nonconsecutive_bincount )
                                                  .treeReduce( merge_label_counts, depth=4 ) )
            logger.info(f"Computing {len(body_labels)} body sizes took {timer.seconds} seconds")

        min_size = self.config_data["options"]["body-sizes"]["minimum-size"]

        nonzero_start = 0
        if body_labels[0] == 0:
            nonzero_start = 1
        nonzero_count = body_sizes[nonzero_start:].sum()
        logger.info(f"Final volume contains {nonzero_count} nonzero voxels")

        if min_size > 1:
            logger.info(f"Omitting body sizes below {min_size} voxels...")
            valid_rows = body_sizes >= min_size
            body_labels = body_labels[valid_rows]
            body_sizes = body_sizes[valid_rows]
        assert body_labels.shape == body_sizes.shape

        with Timer() as timer:
            logger.info(f"Sorting {len(body_labels)} bodies by size...")
            sort_indices = np.argsort(body_sizes)[::-1]
            body_sizes = body_sizes[sort_indices]
            body_labels = body_labels[sort_indices]
        logger.info(f"Sorting {len(body_labels)} bodies by size took {timer.seconds} seconds")

        suffix = output_config["segmentation-name"]
        output_path = self.relpath_to_abspath(f"body-sizes-{suffix}.h5")
        with Timer() as timer:
            logger.info(f"Writing {len(body_labels)} body sizes to {output_path}")
            with h5py.File(output_path, 'w') as f:
                f.create_dataset('labels', data=body_labels, chunks=True)
                f.create_dataset('sizes', data=body_sizes, chunks=True)
                f['total_nonzero_voxels'] = nonzero_count
        logger.info(f"Writing {len(body_sizes)} body sizes took {timer.seconds} seconds")


def downsample_brick(brick):
    # For consistency with DVID's on-demand downsampling, we suppress 0 pixels.
    assert (brick.physical_box % 2 == 0).all()
    assert (brick.logical_box % 2 == 0).all()

    # Old: Python downsampling
    # downsample_3Dlabels(brick.volume)

    # Newer: Numba downsampling
    #downsampled_volume, _ = downsample_labels_3d_suppress_zero(brick.volume, (2,2,2), brick.physical_box)

    # Even Newer: C++ downsampling (note: only works on aligned data.)
    downsampled_volume = downsample_labels(brick.volume, 2, suppress_zero=True)

    downsampled_logical_box = brick.logical_box // 2
    downsampled_physical_box = brick.physical_box // 2
    
    return Brick(downsampled_logical_box, downsampled_physical_box, downsampled_volume)<|MERGE_RESOLUTION|>--- conflicted
+++ resolved
@@ -112,13 +112,8 @@
             "Not allowed to skip the input!"
 
         # Delete skipped output_configs
-<<<<<<< HEAD
-        for i, cfg in enumerate(list(self.config_data["outputs"])):
-            if cfg["service-type"] == "SKIP":
-=======
         for i, cfg in reversed(list(enumerate(self.config_data["outputs"]))):
             if self.config_data["outputs"][i]["service-type"] == "SKIP":
->>>>>>> 336a868c
                 logger.info(f"NOTE: SKIPPING output configuration {i}")
                 del self.config_data["outputs"][i]
 
